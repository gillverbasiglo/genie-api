--- conflicted
+++ resolved
@@ -1,6 +1,7 @@
-<<<<<<< HEAD
 from sqlalchemy import create_engine
+from .database import engine, Base
 from sqlalchemy.orm import sessionmaker
+from .database import SessionLocal
 from .config import settings
 from .models.User import User
 from .models.Invitation import Invitation
@@ -17,11 +18,6 @@
         yield db
     finally:
         db.close()
-=======
-from .database import engine, Base
-from .models.InvitationCode import InvitationCode
-from .database import SessionLocal
->>>>>>> 7c689306
 
 def init_db():
     # Import all models here
@@ -34,9 +30,6 @@
 if __name__ == "__main__":
     print("Creating database tables...")
     init_db()
-<<<<<<< HEAD
-    print("Database tables created successfully!")
-=======
     print("Database tables created successfully!") 
 
 def get_db():
@@ -44,5 +37,4 @@
     try:
         yield db
     finally:
-        db.close()
->>>>>>> 7c689306
+        db.close()