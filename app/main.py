import firebase_admin
import google.auth
import json
import logging
import requests
import os

from cachetools import cached, TTLCache
from datetime import datetime
from fastapi import Depends, HTTPException, status
from jose import jwt
from openai import OpenAI, OpenAIError
from pydantic import BaseModel
from sqlalchemy.orm import Session

from .init_db import get_db
from .common import app, get_current_user
from .init_db import get_db
from .config import settings
from .database import engine, Base, SessionLocal
from .routers.google_places_endpoints import router as GooglePlacesEndpoints
from .identity_credentials import WorkloadIdentityCredentials
<<<<<<< HEAD
from .models import InvitationCode, InviteCodeCreate
from .trip_advisor_endpoints import router as TripAdvisorEndpoints
from .routers import invitation

=======
from .routers.trip_advisor_endpoints import router as TripAdvisorEndpoints
from .routers.invitations_endpoints import router as InvitationsEndpoints
>>>>>>> 7c689306
logger = logging.getLogger(__name__)

# Cache the JWKS for 1 hour to avoid fetching it on every request
cache = TTLCache(maxsize=1, ttl=3600)

# Include the TripAdvisor and Google Places routers
app.include_router(TripAdvisorEndpoints)
app.include_router(GooglePlacesEndpoints)
<<<<<<< HEAD
app.include_router(invitation.router)
=======
app.include_router(InvitationsEndpoints)
>>>>>>> 7c689306

async def create_tables():
    async with engine.begin() as conn:
        await conn.run_sync(Base.metadata.create_all)

class TextRequest(BaseModel):
    text: str
    provider: str = "groq"

@app.post("/process-text", dependencies=[Depends(get_current_user)], response_model=dict[str, str])
async def process_text(
    request: TextRequest
) -> dict[str, str]:
    """
    Process text input using Groq's LLM API.
    
    Args:
        request: The text request containing input to process
        
    Returns:
        Dictionary containing the LLM response text
        
    Raises:
        HTTPException: When API authentication fails or service is unavailable
    """
    try:
        if request.provider == "groq":
            client = OpenAI(
                base_url="https://api.groq.com/openai/v1",
                api_key=settings.groq_api_key.get_secret_value()
            )

            response = client.chat.completions.create(
                model="llama-3.1-8b-instant",
                messages=[
                    {"role": "user", "content": request.text}
                ]
            )
        elif request.provider == "openai":
            client = OpenAI(
                api_key=settings.openai_api_key.get_secret_value()
            )

            response = client.chat.completions.create(
                model="gpt-4o-mini",
                messages=[
                    {"role": "user", "content": request.text}
                ]
            )

        return {"result": response.choices[0].message.content}
        
    except OpenAIError as e:
        if "authentication" in str(e).lower():
            raise HTTPException(
                status_code=401,
                detail="Failed to authenticate with LLM service. Please check API key."
            )
        elif "rate" in str(e).lower():
            raise HTTPException(
                status_code=429,
                detail="Rate limit exceeded for LLM service. Please try again later."
            )
        else:
            raise HTTPException(
                status_code=503,
                detail=f"LLM service error: {str(e)}"
            )
    except Exception as e:
        raise HTTPException(
            status_code=500,
            detail=f"Unexpected error: {str(e)}"
        )

@app.get("/protected-route")
async def protected_route(current_user: dict = Depends(get_current_user)):
    try:
        # Get additional user information from Firebase
        user = auth.get_user(current_user["uid"])
        return {
            "uid": user.uid,
            "phone_number": user.phone_number,
            "provider_id": "phone",
            "display_name": user.display_name,
            "email": user.email
        }
    except Exception as e:
        raise HTTPException(
            status_code=status.HTTP_500_INTERNAL_SERVER_ERROR,
            detail=f"Error retrieving user details: {str(e)}"
        )<|MERGE_RESOLUTION|>--- conflicted
+++ resolved
@@ -20,15 +20,9 @@
 from .database import engine, Base, SessionLocal
 from .routers.google_places_endpoints import router as GooglePlacesEndpoints
 from .identity_credentials import WorkloadIdentityCredentials
-<<<<<<< HEAD
-from .models import InvitationCode, InviteCodeCreate
-from .trip_advisor_endpoints import router as TripAdvisorEndpoints
-from .routers import invitation
-
-=======
 from .routers.trip_advisor_endpoints import router as TripAdvisorEndpoints
 from .routers.invitations_endpoints import router as InvitationsEndpoints
->>>>>>> 7c689306
+
 logger = logging.getLogger(__name__)
 
 # Cache the JWKS for 1 hour to avoid fetching it on every request
@@ -37,11 +31,7 @@
 # Include the TripAdvisor and Google Places routers
 app.include_router(TripAdvisorEndpoints)
 app.include_router(GooglePlacesEndpoints)
-<<<<<<< HEAD
-app.include_router(invitation.router)
-=======
 app.include_router(InvitationsEndpoints)
->>>>>>> 7c689306
 
 async def create_tables():
     async with engine.begin() as conn:
