--- conflicted
+++ resolved
@@ -18,13 +18,9 @@
 from .routers.invite_code_endpoints import router as InviteCodeEndpoints
 from .routers.sharing_endpoints import router as SharingEndpoints
 from .routers.apple_site_association_endpoint import router as AppleSiteAssociationEndpoint
-<<<<<<< HEAD
-from .models.user import User
 from .database import get_db
-=======
 from .routers.recommendations import router as RecommendationsEndpoints
 from app.models import User
->>>>>>> 6640436f
 
 logger = logging.getLogger(__name__)
 
@@ -37,9 +33,7 @@
 app.include_router(InvitationsEndpoints)
 app.include_router(InviteCodeEndpoints)
 app.include_router(AppleSiteAssociationEndpoint)
-<<<<<<< HEAD
 app.include_router(SharingEndpoints)
-=======
 app.include_router(RecommendationsEndpoints)
 # Global clients
 groq_client = OpenAI(
@@ -50,7 +44,6 @@
 openai_client = OpenAI(
     api_key=settings.openai_api_key.get_secret_value()
 )
->>>>>>> 6640436f
 
 class TextRequest(BaseModel):
     text: str
@@ -62,16 +55,10 @@
     db: Session = Depends(get_db)
 ):
     # Get user details from database
-<<<<<<< HEAD
-    user = db.query(User).filter(User.id == current_user["uid"]).first()
-    
-    if not user:
-=======
     stmt = select(User).where(User.id == current_user["uid"])
     user = db.execute(stmt).scalar_one_or_none()
     
     if user is None:
->>>>>>> 6640436f
         raise HTTPException(
             status_code=status.HTTP_404_NOT_FOUND,
             detail="User not found in database"
@@ -83,19 +70,12 @@
         "email": user.email,
         "display_name": user.display_name,
         "created_at": user.created_at,
-<<<<<<< HEAD
-        "invited_by": user.invited_by
-    }
-
-@app.post("/process-text", dependencies=[Depends(get_current_user)], response_model=dict[str, str])
-=======
         "invited_by": user.invited_by,
         "archetypes": user.archetypes,
         "keywords": user.keywords
     }
 
 @app.post("/process-text", dependencies=[Depends(get_current_user)])
->>>>>>> 6640436f
 async def process_text(
     request: TextRequest
 ) -> dict[str, str]:
