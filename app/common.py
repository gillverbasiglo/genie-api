--- conflicted
+++ resolved
@@ -92,11 +92,7 @@
     if settings.environment != "production":
         logger.info("Development mode - skipping token verification")
         return {
-<<<<<<< HEAD
-            "uid": "userID1002",
-=======
             "uid": "userID1001",
->>>>>>> 41bf3d29
             "email": "dev@example.com",
             "name": "Development User"
         }
