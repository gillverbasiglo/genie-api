import logging
from fastapi import FastAPI, WebSocket, WebSocketDisconnect, Depends, HTTPException, status
from fastapi.middleware.cors import CORSMiddleware
from fastapi.security import HTTPBearer, HTTPAuthorizationCredentials
from firebase_admin import initialize_app, auth
from typing import Dict, List

from app.config import settings
from app.database import get_db, init_db
from sqlalchemy.orm import Session
from .models.user import User

app = FastAPI()
security = HTTPBearer()

# Configure CORS
app.add_middleware(
    CORSMiddleware,
    allow_origins=["*"],
    allow_credentials=True,
    allow_methods=["*"],
    allow_headers=["*"],
)

# Initialize Firebase
firebase_app = None

logger = logging.getLogger(__name__)

<<<<<<< HEAD
# WebSocket Connection Manager
class ConnectionManager:
    def __init__(self):
        self.active_connections: Dict[int, List[WebSocket]] = {}
    
    async def connect(self, websocket: WebSocket, user_id: int):
        await websocket.accept()
        if user_id not in self.active_connections:
            self.active_connections[user_id] = []
        self.active_connections[user_id].append(websocket)
=======
@asynccontextmanager
async def lifespan(app: FastAPI):
    # Startup
    firebase_app = None

    # Initialize Firebase (existing code)
    if settings.environment == "production":
        try:
            cred = credentials.ApplicationDefault()
            firebase_app = initialize_app(
                credential=cred,
                options={
                    'projectId': 'genia-ai-19a34'
                }
            )
            logger.info("Firebase initialized successfully")
        except Exception as e:
            logger.exception(f"Error initializing Firebase: {e}")
            raise e
    else:
        logger.info("Running in development mode - skipping Firebase initialization")
>>>>>>> 6640436f
    
    def disconnect(self, websocket: WebSocket, user_id: int):
        if user_id in self.active_connections:
            self.active_connections[user_id].remove(websocket)
            if not self.active_connections[user_id]:
                del self.active_connections[user_id]
    
    async def send_notification(self, user_id: int, message: dict):
        if user_id in self.active_connections:
            for connection in self.active_connections[user_id]:
                await connection.send_json(message)

manager = ConnectionManager()


# Dependency to get current user from token
async def get_current_user(credentials: HTTPAuthorizationCredentials = Depends(security)):
    token = credentials.credentials

    if settings.environment != "production":
        logger.info("Development mode - skipping token verification")
        return {
            "uid": "xX51rMgKyUgHWIzj25Ewccq9gmt1",
            "email": "fatehv@example.com",
            "display_name": "Fateh",
            "name": "Development User"
        }

    # In production, verify the token
    logger.info(f"Verifying token: {token[:10]}...{token[-10:]} (truncated for security)")
    try:
        # Add more detailed debugging
        logger.debug("About to verify Firebase ID token")
        decoded_token = auth.verify_id_token(token)
        logger.info(f"Successfully decoded token with UID: {decoded_token.get('uid')}")
        return decoded_token
    except Exception as e:
        logger.exception(f"Detailed error verifying Firebase ID token: {str(e)}")
        raise HTTPException(
            status_code=status.HTTP_401_UNAUTHORIZED,
            detail=f"Invalid authentication token: {str(e)}"
        )

# WebSocket endpoint for real-time notifications
@app.websocket("/ws/{user_id}")
async def websocket_endpoint(
    websocket: WebSocket,
    user_id: str,
    db: Session = Depends(get_db)
):
    try:
        # Check if user exists
        user = db.query(User).filter(User.id == user_id).first()
        if not user:
            await websocket.close(code=1000)
            return
        
        await manager.connect(websocket, user_id)
        
        try:
            while True:
                # Keep connection alive
                await websocket.receive_text()
        except WebSocketDisconnect:
            manager.disconnect(websocket, user_id)
    except Exception as e:
        logger.error(f"WebSocket error: {e}")
        if user_id in manager.active_connections.items:
            manager.disconnect(websocket, user_id)

@app.on_event("startup")
async def startup_event():
    init_db()
    global firebase_app
    if settings.environment == "production":
        try:
            # Import Firebase credentials
            from firebase_admin import credentials as fb_credentials
            
            # Create a credential object
            cred = fb_credentials.ApplicationDefault()
            
            # Initialize Firebase with explicit credentials
            firebase_app = initialize_app(
                credential=cred,
                options={
                    'projectId': 'genia-ai-19a34'
                }
            )
            logger.info("Firebase initialized successfully")
        except Exception as e:
            logger.exception(f"Error initializing Firebase")
            raise e
    else:
        logger.info("Running in development mode - skipping Firebase initialization")<|MERGE_RESOLUTION|>--- conflicted
+++ resolved
@@ -27,7 +27,6 @@
 
 logger = logging.getLogger(__name__)
 
-<<<<<<< HEAD
 # WebSocket Connection Manager
 class ConnectionManager:
     def __init__(self):
@@ -38,29 +37,6 @@
         if user_id not in self.active_connections:
             self.active_connections[user_id] = []
         self.active_connections[user_id].append(websocket)
-=======
-@asynccontextmanager
-async def lifespan(app: FastAPI):
-    # Startup
-    firebase_app = None
-
-    # Initialize Firebase (existing code)
-    if settings.environment == "production":
-        try:
-            cred = credentials.ApplicationDefault()
-            firebase_app = initialize_app(
-                credential=cred,
-                options={
-                    'projectId': 'genia-ai-19a34'
-                }
-            )
-            logger.info("Firebase initialized successfully")
-        except Exception as e:
-            logger.exception(f"Error initializing Firebase: {e}")
-            raise e
-    else:
-        logger.info("Running in development mode - skipping Firebase initialization")
->>>>>>> 6640436f
     
     def disconnect(self, websocket: WebSocket, user_id: int):
         if user_id in self.active_connections:
@@ -72,6 +48,11 @@
         if user_id in self.active_connections:
             for connection in self.active_connections[user_id]:
                 await connection.send_json(message)
+
+@asynccontextmanager
+async def lifespan(app: FastAPI):
+    # Startup
+    firebase_app = None
 
 manager = ConnectionManager()
 
